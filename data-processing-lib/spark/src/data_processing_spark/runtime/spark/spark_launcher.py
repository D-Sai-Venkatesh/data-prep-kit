--- conflicted
+++ resolved
@@ -176,22 +176,10 @@
 
     def _read_data(self, input_data_url: Union[list[str], str], data_type: str) -> DataFrame:
 
-<<<<<<< HEAD
-        if isinstance(input_data_url, str) and input_data_url.startswith("s3://"):
-            self._apply_s3_credentials(True)
-=======
         if (isinstance(input_data_url, str) and input_data_url.startswith("s3://")) or (
             isinstance(input_data_url, list) and len(input_data_url) > 0 and input_data_url[0].startswith("s3://")
         ):
-            hconf = self.spark.sparkContext._jsc.hadoopConfiguration()
-            access_key = os.getenv("AWS_ACCESS_KEY_ID_IN")
-            secret_key = os.getenv("AWS_SECRET_ACCESS_KEY_IN")
-            endpoint = os.getenv("AWS_ENDPOINT_URL_IN")
-            hconf.set("fs.s3a.access.key", access_key)
-            hconf.set("fs.s3a.secret.key", secret_key)
-            hconf.set("fs.s3a.endpoint", endpoint)
-            logger.info("Applied user-provided credential to S3")
->>>>>>> 5247ba71
+            self._apply_s3_credentials(True)
             # for some reason, Hadoop can only process S3 urls if they start with s3a://, not s3://
             if isinstance(input_data_url, str):
                 input_data_url = input_data_url.replace("s3://", "s3a://")
