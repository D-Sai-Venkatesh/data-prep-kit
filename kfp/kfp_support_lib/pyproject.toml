--- conflicted
+++ resolved
@@ -1,10 +1,6 @@
 [project]
 name = "data_prep_toolkit_kfp"
-<<<<<<< HEAD
-version = "0.1.1-dev"
-=======
 version = "0.1.1"
->>>>>>> 20520dd9
 requires-python = ">=3.10"
 description = "Data Preparation Kit Library. KFP support"
 license = {text = "Apache-2.0"}
